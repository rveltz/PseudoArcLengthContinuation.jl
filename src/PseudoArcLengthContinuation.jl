--- conflicted
+++ resolved
@@ -90,11 +90,7 @@
 						normC = norm,
 						plotsolution = (x;kwargs...) -> nothing,
 						finaliseSolution = (z, tau, step, contResult) -> true,
-<<<<<<< HEAD
-						verbosity = 0) where {T, S <: AbstractLinearSolver, E <: EigenSolver}
-=======
 						verbosity = 0) where {T, S <: AbstractLinearSolver, E <: AbstractEigenSolver}
->>>>>>> f4731867
 		################################################################################################
 		(verbosity > 0) && printstyled("#"^50*"\n*********** ArcLengthContinuationNewton *************\n\n", bold = true, color = :red)
 
